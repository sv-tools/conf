--- conflicted
+++ resolved
@@ -18,27 +18,6 @@
   GO: "1.23"
 
 jobs:
-<<<<<<< HEAD
-=======
-  CodeQL:
-    runs-on: ubuntu-latest
-
-    permissions:
-      security-events: write
-
-    steps:
-      - name: Checkout repository
-        uses: actions/checkout@11bd71901bbe5b1630ceea73d27597364c9af683 # v4.2.2
-
-      - name: Initialize CodeQL
-        uses: github/codeql-action/init@48ab28a6f5dbc2a99bf1e0131198dd8f1df78169 # v3.28.0
-        with:
-          languages: go
-
-      - name: Perform CodeQL Analysis
-        uses: github/codeql-action/analyze@48ab28a6f5dbc2a99bf1e0131198dd8f1df78169 # v3.28.0
-
->>>>>>> 1320ae5c
   UnitTests:
     runs-on: ubuntu-latest
 
